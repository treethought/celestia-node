--- conflicted
+++ resolved
@@ -11,10 +11,7 @@
 	"github.com/stretchr/testify/assert"
 	"github.com/stretchr/testify/require"
 
-<<<<<<< HEAD
-=======
 	"github.com/celestiaorg/celestia-app/v2/pkg/da"
->>>>>>> 0dac7600
 	"github.com/celestiaorg/rsmt2d"
 
 	"github.com/celestiaorg/celestia-node/header"
@@ -59,9 +56,9 @@
 			ctx, cancel := context.WithTimeout(ctx, time.Minute*5) // the timeout is big for the max size which is long
 			defer cancel()
 
-			roots, err := share.NewAxisRoots(in)
-			require.NoError(t, err)
-			out, err := r.Retrieve(ctx, roots)
+			dah, err := da.NewDataAvailabilityHeader(in)
+			require.NoError(t, err)
+			out, err := r.Retrieve(ctx, &dah)
 			require.NoError(t, err)
 			assert.True(t, in.Equals(out))
 		})
@@ -84,9 +81,9 @@
 	in, err := ipld.AddShares(ctx, shares, bServ)
 	require.NoError(t, err)
 
-	roots, err := share.NewAxisRoots(in)
-	require.NoError(t, err)
-	ses, err := r.newSession(ctx, roots)
+	dah, err := da.NewDataAvailabilityHeader(in)
+	require.NoError(t, err)
+	ses, err := r.newSession(ctx, &dah)
 	require.NoError(t, err)
 
 	// wait until two additional quadrants requested
